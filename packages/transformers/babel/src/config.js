// @flow
<<<<<<< HEAD

import type {Config, PluginOptions} from '@parcel/types';
import type {BabelConfig} from './types';

import nullthrows from 'nullthrows';
=======
import type {MutableAsset, PluginOptions} from '@parcel/types';
import getBabelRc from './babelrc';
import getEnvConfig from './env';
import getJSXConfig from './jsx';
import getFlowConfig from './flow';
>>>>>>> b8d1a07f
import path from 'path';
import {loadPartialConfig, createConfigItem} from '@babel/core';
import {md5FromObject} from '@parcel/utils';
import logger from '@parcel/logger';

import getEnvOptions from './env';
import getJSXOptions from './jsx';
import getFlowOptions from './flow';
import getTypescriptOptions from './typescript';
import {enginesToBabelTargets} from './utils';

const TYPESCRIPT_EXTNAME_RE = /^\.tsx?/;
<<<<<<< HEAD
const BABEL_TRANSFORMER_DIR = path.dirname(__dirname);

export async function load(config: Config, options: PluginOptions) {
  let partialConfig = loadPartialConfig({
    filename: config.searchPath,
    cwd: path.dirname(config.searchPath),
    root: options.projectRoot
  });
  if (partialConfig && partialConfig.hasFilesystemConfig()) {
    let {babelrc, config: configjs} = partialConfig;
    let {canBeRehydrated, dependsOnRelative, dependsOnLocal} = getStats(
      partialConfig.options
    );

    let configIsJS =
      (babelrc != null && path.extname(babelrc) === '.js') || configjs != null;

    // babel.config.js files get required by @babel/core so there's no use in including it for watch mode invalidation
    if (configIsJS) {
      logger.verbose(
        'WARNING: Using a JavaScript Babel config file means losing out on some caching features of Parcel. Try using a .babelrc file instead.'
      );
      config.shouldInvalidateOnStartup();
    } else {
      config.setResolvedPath(babelrc);
    }

    if (babelrc && (await isExtended(/*babelrc*/))) {
      logger.verbose(
        'WARNING: You are using `extends` in your Babel config, which means you are losing out on some of the caching features of Parcel. Maybe try using a reusable preset instead.'
      );
      config.shouldInvalidateOnStartup();
    }

    if (dependsOnRelative || dependsOnLocal) {
      logger.verbose(
        'WARNING: It looks like you are using local Babel plugins or presets. You will need to run with the `--no-cache` option in order to pick up changes to these until their containing package versions are bumped.'
      );
    }

    if (canBeRehydrated) {
      prepForReyhdration(partialConfig.options);
      config.shouldRehydrate();
      config.setResult({
        internal: false,
        config: partialConfig.options,
        targets: enginesToBabelTargets(config.env.engines)
=======
const NODE_MODULES = `${path.sep}node_modules${path.sep}`;

export default async function getBabelConfig(
  asset: MutableAsset,
  options: PluginOptions
) {
  // Consider the module source code rather than precompiled if the resolver
  // used the `source` field, or it is not in node_modules.
  let pkg = await asset.getPackage();
  let isSource =
    !!(
      pkg &&
      pkg.source &&
      (await asset.fs.realpath(asset.filePath)) !== asset.filePath
    ) || !asset.filePath.includes(NODE_MODULES);

  // Try to resolve a .babelrc file. If one is found, consider the module source code.
  let babelrc = await getBabelRc(asset, pkg, isSource, options);
  isSource = isSource || !!babelrc;

  let result = {};
  mergeConfigs(result, babelrc);

  // Typescript must use the plugin directly (not the typescript preset) and must
  // come before preset env, otherwise proposals and nonstandard syntax is not
  // transformed in time.
  if (path.extname(asset.filePath).match(TYPESCRIPT_EXTNAME_RE)) {
    let hasTypescript =
      babelrc &&
      (hasPlugin(babelrc.config.presets, [
        '@babel/typescript',
        '@babel/preset-typescript'
      ]) ||
        hasPlugin(babelrc.config.plugins, [
          '@babel/transform-typescript',
          '@babel/plugin-transform-typescript'
        ]));

    if (!hasTypescript) {
      mergeConfigs(result, {
        internal: true,
        babelVersion: 7,
        config: {
          plugins: [
            [
              require('@babel/plugin-transform-typescript'),
              {isTSX: path.extname(asset.filePath) === '.tsx'}
            ]
          ]
        }
>>>>>>> b8d1a07f
      });

      await definePluginDependencies(config);
      config.setResultHash(md5FromObject(partialConfig.options));
    } else {
      logger.warn(
        'WARNING: You are using `require` to configure Babel plugins or presets. This means Babel transformations cannot be cached and will run on each build. Please use strings to configure Babel instead.'
      );
      config.shouldReload();
      config.setResultHash(JSON.stringify(Date.now()));
      config.shouldInvalidateOnStartup();
    }
  } else {
    await buildDefaultBabelConfig(config);
  }
}

async function buildDefaultBabelConfig(config: Config) {
  let babelOptions;
  if (path.extname(config.searchPath).match(TYPESCRIPT_EXTNAME_RE)) {
    babelOptions = getTypescriptOptions(config);
  } else {
    babelOptions = await getFlowOptions(config);
  }

  let babelTargets;
  let envOptions = await getEnvOptions(config);
  if (envOptions != null) {
    babelTargets = envOptions.targets;
    babelOptions = mergeOptions(babelOptions, {presets: envOptions.presets});
  }
  babelOptions = mergeOptions(babelOptions, await getJSXOptions(config));

  if (babelOptions != null) {
    babelOptions.presets = (babelOptions.presets || []).map(preset =>
      createConfigItem(preset, {type: 'preset', dirname: BABEL_TRANSFORMER_DIR})
    );
    babelOptions.plugins = (babelOptions.plugins || []).map(plugin =>
      createConfigItem(plugin, {type: 'plugin', dirname: BABEL_TRANSFORMER_DIR})
    );
    config.shouldRehydrate();
    prepForReyhdration(babelOptions);
  }

  config.setResult({
    internal: true,
    config: babelOptions,
    targets: babelTargets
  });
  await definePluginDependencies(config);
}

function mergeOptions(result, config?: null | BabelConfig) {
  if (
    !config ||
    ((!config.presets || config.presets.length === 0) &&
      (!config.plugins || config.plugins.length === 0))
  ) {
    return result;
  }

  let merged = result;
  if (merged) {
    merged.presets = (merged.presets || []).concat(config.presets || []);
    merged.plugins = (merged.plugins || []).concat(config.plugins || []);
  } else {
    result = config;
  }

  return result;
}

function getStats(options) {
  let canBeRehydrated = true;
  let dependsOnRelative = false;
  let dependsOnLocal = false;

  let configItems = [...options.presets, ...options.plugins];

  for (let configItem of configItems) {
    if (!configItem.file) {
      canBeRehydrated = false;
    } else if (configItem.file.request.startsWith('.')) {
      dependsOnRelative = true;
    } else if (isLocal(/*configItem.file.resolved*/)) {
      dependsOnLocal = true;
    }
  }

  return {canBeRehydrated, dependsOnRelative, dependsOnLocal};
}

function isExtended(/* babelrcPath */) {
  // TODO: read and parse babelrc and check to see if extends property exists
  // need access to fs in case of memory filesystem
  return false;
}

function isLocal(/* configItemPath */) {
  // TODO: check if realpath is different, need access to fs in case of memory filesystem
  return false;
}

function prepForReyhdration(options) {
  // ConfigItem.value is a function which the v8 serializer chokes on
  // It is being ommited here and will be rehydrated later using the path provided by ConfigItem.file
  options.presets = (options.presets || []).map(configItem => ({
    file: configItem.file,
    options: configItem.options
  }));
  options.plugins = (options.plugins || []).map(configItem => ({
    file: configItem.file,
    options: configItem.options
  }));
}

async function definePluginDependencies(config) {
  let babelConfig = config.result.config;
  if (babelConfig == null) {
    return;
  }

  let configItems = [...babelConfig.presets, ...babelConfig.plugins];
  await Promise.all(
    configItems.map(async configItem => {
      let pkg = nullthrows(
        await config.getConfigFrom(configItem.file.resolved, ['package.json'], {
          parse: true
        })
      );
      config.addDevDependency(pkg.name, pkg.version);
    })
  );
}

export function rehydrate(config: Config) {
  config.result.config.presets = config.result.config.presets.map(
    configItem => {
      // $FlowFixMe
      let value = require(configItem.file.resolved);
      value = value.default ? value.default : value;
      return createConfigItem([value, configItem.options], {type: 'preset'});
    }
  );
  config.result.config.plugins = config.result.config.plugins.map(
    configItem => {
      // $FlowFixMe
      let value = require(configItem.file.resolved);
      value = value.default ? value.default : value;
      return createConfigItem([value, configItem.options], {type: 'plugin'});
    }
  );
}<|MERGE_RESOLUTION|>--- conflicted
+++ resolved
@@ -1,17 +1,9 @@
 // @flow
-<<<<<<< HEAD
 
 import type {Config, PluginOptions} from '@parcel/types';
 import type {BabelConfig} from './types';
 
 import nullthrows from 'nullthrows';
-=======
-import type {MutableAsset, PluginOptions} from '@parcel/types';
-import getBabelRc from './babelrc';
-import getEnvConfig from './env';
-import getJSXConfig from './jsx';
-import getFlowConfig from './flow';
->>>>>>> b8d1a07f
 import path from 'path';
 import {loadPartialConfig, createConfigItem} from '@babel/core';
 import {md5FromObject} from '@parcel/utils';
@@ -24,7 +16,6 @@
 import {enginesToBabelTargets} from './utils';
 
 const TYPESCRIPT_EXTNAME_RE = /^\.tsx?/;
-<<<<<<< HEAD
 const BABEL_TRANSFORMER_DIR = path.dirname(__dirname);
 
 export async function load(config: Config, options: PluginOptions) {
@@ -72,58 +63,6 @@
         internal: false,
         config: partialConfig.options,
         targets: enginesToBabelTargets(config.env.engines)
-=======
-const NODE_MODULES = `${path.sep}node_modules${path.sep}`;
-
-export default async function getBabelConfig(
-  asset: MutableAsset,
-  options: PluginOptions
-) {
-  // Consider the module source code rather than precompiled if the resolver
-  // used the `source` field, or it is not in node_modules.
-  let pkg = await asset.getPackage();
-  let isSource =
-    !!(
-      pkg &&
-      pkg.source &&
-      (await asset.fs.realpath(asset.filePath)) !== asset.filePath
-    ) || !asset.filePath.includes(NODE_MODULES);
-
-  // Try to resolve a .babelrc file. If one is found, consider the module source code.
-  let babelrc = await getBabelRc(asset, pkg, isSource, options);
-  isSource = isSource || !!babelrc;
-
-  let result = {};
-  mergeConfigs(result, babelrc);
-
-  // Typescript must use the plugin directly (not the typescript preset) and must
-  // come before preset env, otherwise proposals and nonstandard syntax is not
-  // transformed in time.
-  if (path.extname(asset.filePath).match(TYPESCRIPT_EXTNAME_RE)) {
-    let hasTypescript =
-      babelrc &&
-      (hasPlugin(babelrc.config.presets, [
-        '@babel/typescript',
-        '@babel/preset-typescript'
-      ]) ||
-        hasPlugin(babelrc.config.plugins, [
-          '@babel/transform-typescript',
-          '@babel/plugin-transform-typescript'
-        ]));
-
-    if (!hasTypescript) {
-      mergeConfigs(result, {
-        internal: true,
-        babelVersion: 7,
-        config: {
-          plugins: [
-            [
-              require('@babel/plugin-transform-typescript'),
-              {isTSX: path.extname(asset.filePath) === '.tsx'}
-            ]
-          ]
-        }
->>>>>>> b8d1a07f
       });
 
       await definePluginDependencies(config);
@@ -159,10 +98,16 @@
 
   if (babelOptions != null) {
     babelOptions.presets = (babelOptions.presets || []).map(preset =>
-      createConfigItem(preset, {type: 'preset', dirname: BABEL_TRANSFORMER_DIR})
+      createConfigItem(preset, {
+        type: 'preset',
+        dirname: BABEL_TRANSFORMER_DIR
+      })
     );
     babelOptions.plugins = (babelOptions.plugins || []).map(plugin =>
-      createConfigItem(plugin, {type: 'plugin', dirname: BABEL_TRANSFORMER_DIR})
+      createConfigItem(plugin, {
+        type: 'plugin',
+        dirname: BABEL_TRANSFORMER_DIR
+      })
     );
     config.shouldRehydrate();
     prepForReyhdration(babelOptions);
