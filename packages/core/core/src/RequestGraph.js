// @flow strict-local

import type {FilePath, Glob} from '@parcel/types';
import type {Config, ParcelOptions} from './types';

import invariant from 'assert';
//$FlowFixMe
import {isMatch} from 'micromatch';
import nullthrows from 'nullthrows';

<<<<<<< HEAD
import {localResolve} from '@parcel/local-require';
import {PromiseQueue, md5FromObject} from '@parcel/utils';
=======
import {PromiseQueue, md5FromString, md5FromObject} from '@parcel/utils';
>>>>>>> b8d1a07f
import type {Event} from '@parcel/watcher';
import WorkerFarm from '@parcel/workers';

import {addDevDependency} from './InternalConfig';
import ConfigLoader from './ConfigLoader';
import type {Dependency} from './types';
import Graph, {type GraphOpts} from './Graph';
import type ParcelConfig from './ParcelConfig';
import ResolverRunner from './ResolverRunner';
import type {
  Asset as AssetValue,
  AssetRequest,
  AssetRequestNode,
  ConfigRequest,
  ConfigRequestNode,
  DepPathRequestNode,
  DepVersionRequestNode,
  NodeId,
  RequestGraphNode,
  RequestNode,
  SubRequestNode,
  TransformationOpts,
  ValidationOpts
} from './types';

type RequestGraphOpts = {|
  ...GraphOpts<RequestGraphNode>,
  config: ParcelConfig,
  options: ParcelOptions,
  onAssetRequestComplete: (AssetRequestNode, Array<AssetValue>) => mixed,
  onDepPathRequestComplete: (DepPathRequestNode, AssetRequest | null) => mixed,
  workerFarm: WorkerFarm
|};

type SerializedRequestGraph = {|
  ...GraphOpts<RequestGraphNode>,
  invalidNodeIds: Set<NodeId>,
  globNodeIds: Set<NodeId>,
  depVersionRequestNodeIds: Set<NodeId>
|};

const nodeFromDepPathRequest = (dep: Dependency) => ({
  id: dep.id,
  type: 'dep_path_request',
  value: dep
});

const nodeFromConfigRequest = (configRequest: ConfigRequest) => ({
  id: md5FromObject({
    filePath: configRequest.filePath,
    plugin: configRequest.plugin,
    env: configRequest.env
  }),
  type: 'config_request',
  value: configRequest
});

const nodeFromDepVersionRequest = depVersionRequest => ({
  id: md5FromObject(depVersionRequest),
  type: 'dep_version_request',
  value: depVersionRequest
});

const nodeFromFilePath = (filePath: string) => ({
  id: filePath,
  type: 'file',
  value: {filePath}
});

const nodeFromGlob = (glob: Glob) => ({
  id: glob,
  type: 'glob',
  value: glob
});

export default class RequestGraph extends Graph<RequestGraphNode> {
  // $FlowFixMe
  inProgress: Map<NodeId, Promise<any>> = new Map();
  invalidNodeIds: Set<NodeId> = new Set();
  runTransform: TransformationOpts => Promise<{
    assets: Array<AssetValue>,
    configRequests: Array<ConfigRequest>,
    ...
  }>;
  runValidate: ValidationOpts => Promise<void>;
  loadConfigHandle: () => Promise<Config>;
  resolverRunner: ResolverRunner;
  configLoader: ConfigLoader;
  onAssetRequestComplete: (AssetRequestNode, Array<AssetValue>) => mixed;
  onDepPathRequestComplete: (DepPathRequestNode, AssetRequest | null) => mixed;
  queue: PromiseQueue<mixed>;
  validationQueue: PromiseQueue<mixed>;
  farm: WorkerFarm;
  config: ParcelConfig;
  options: ParcelOptions;
  globNodeIds: Set<NodeId> = new Set();
  // Unpredictable nodes are requests that cannot be predicted whether they should rerun based on
  // filesystem changes alone. They should rerun on each startup of Parcel.
  unpredicatableNodeIds: Set<NodeId> = new Set();
  depVersionRequestNodeIds: Set<NodeId> = new Set();

  // $FlowFixMe
  static deserialize(opts: SerializedRequestGraph) {
    let deserialized = new RequestGraph(opts);
    deserialized.invalidNodeIds = opts.invalidNodeIds;
    deserialized.globNodeIds = opts.globNodeIds;
    deserialized.depVersionRequestNodeIds = opts.depVersionRequestNodeIds;
    deserialized.unpredicatableNodeIds = opts.unpredicatableNodeIds;
    // $FlowFixMe
    return deserialized;
  }

  // $FlowFixMe
  serialize(): SerializedRequestGraph {
    return {
      ...super.serialize(),
      invalidNodeIds: this.invalidNodeIds,
      globNodeIds: this.globNodeIds,
      unpredicatableNodeIds: this.unpredicatableNodeIds,
      depVersionRequestNodeIds: this.depVersionRequestNodeIds
    };
  }

  initOptions({
    onAssetRequestComplete,
    onDepPathRequestComplete,
    config,
    options,
    workerFarm
  }: RequestGraphOpts) {
    this.options = options;
    this.queue = new PromiseQueue();
    this.validationQueue = new PromiseQueue();
    this.onAssetRequestComplete = onAssetRequestComplete;
    this.onDepPathRequestComplete = onDepPathRequestComplete;
    this.config = config;

    this.resolverRunner = new ResolverRunner({
      config,
      options
    });

    this.farm = workerFarm;
    this.runTransform = this.farm.createHandle('runTransform');
    this.runValidate = this.farm.createHandle('runValidate');
    // $FlowFixMe
    this.loadConfigHandle = this.farm.createReverseHandle(
      this.loadConfig.bind(this)
    );
    this.configLoader = new ConfigLoader(options);
  }

  async completeValidations() {
    await this.validationQueue.run();
  }

  async completeRequests() {
    for (let id of this.invalidNodeIds) {
      let node = nullthrows(this.getNode(id));
      this.processNode(node);
    }

    await this.queue.run();
  }

  addNode(node: RequestGraphNode) {
    if (!this.hasNode(node.id)) {
      this.processNode(node);

      if (node.type === 'glob') {
        this.globNodeIds.add(node.id);
      } else if (node.type === 'dep_version_request') {
        this.depVersionRequestNodeIds.add(node.id);
      }
    }

    return super.addNode(node);
  }

  removeNode(node: RequestGraphNode) {
    if (node.type === 'glob') {
      this.globNodeIds.delete(node.id);
    } else if (node.type === 'dep_version_request') {
      this.depVersionRequestNodeIds.delete(node.id);
    } else if (node.type === 'config_request') {
      this.unpredicatableNodeIds.delete(node.id);
    }
    return super.removeNode(node);
  }

  addDepPathRequest(dep: Dependency) {
    let requestNode = nodeFromDepPathRequest(dep);
    if (!this.hasNode(requestNode.id)) {
      this.addNode(requestNode);
    }
  }

  addAssetRequest(id: NodeId, request: AssetRequest) {
    let requestNode = {id, type: 'asset_request', value: request};
    if (!this.hasNode(requestNode.id)) {
      this.addNode(requestNode);
    }

    this.connectFile(requestNode, request.filePath);
  }

  async processNode(requestNode: RequestGraphNode) {
    let promise;
    switch (requestNode.type) {
      case 'asset_request':
        promise = this.queue.add(() =>
          this.transform(requestNode).then(result => {
            this.onAssetRequestComplete(requestNode, result);
            return result;
          })
        );

        if (
          !requestNode.value.filePath.includes('node_modules') &&
          this.config.getValidatorNames(requestNode.value.filePath).length > 0
        ) {
          this.validationQueue.add(() => this.validate(requestNode));
        }

        break;
      case 'dep_path_request':
        promise = this.queue.add(() =>
          this.resolvePath(requestNode.value).then(result => {
            this.onDepPathRequestComplete(requestNode, result);
            return result;
          })
        );
        break;
      case 'config_request':
        promise = this.runConfigRequest(requestNode);
        break;
      case 'dep_version_request':
        promise = this.runDepVersionRequest(requestNode);
        break;
      default:
        this.invalidNodeIds.delete(requestNode.id);
    }

    if (promise) {
      try {
        this.inProgress.set(requestNode.id, promise);
        await promise;
        // ? Should these be updated before it comes off the queue?
        this.invalidNodeIds.delete(requestNode.id);
      } catch (e) {
        // Do nothing
        // Main tasks will be caught by the queue
        // Sub tasks will end up rejecting the main task promise
      } finally {
        this.inProgress.delete(requestNode.id);
      }
    }
  }

  async validate(requestNode: AssetRequestNode) {
    try {
      await this.runValidate({
        request: requestNode.value,
        loadConfig: this.loadConfigHandle,
        parentNodeId: requestNode.id,
        options: this.options
      });
    } catch (e) {
      throw e;
    }
  }

  async transform(requestNode: AssetRequestNode) {
    try {
      let start = Date.now();
      let request = requestNode.value;
      let {assets, configRequests} = await this.runTransform({
        request,
        loadConfig: this.loadConfigHandle,
        parentNodeId: requestNode.id,
        options: this.options
      });

      let time = Date.now() - start;
      for (let asset of assets) {
        asset.stats.time = time;
      }

      let configRequestNodes = configRequests.map(configRequest => {
        let id = nodeFromConfigRequest(configRequest).id;
        return nullthrows(this.getNode(id));
      });
      this.replaceNodesConnectedTo(
        requestNode,
        configRequestNodes,
        node => node.type === 'config_request'
      );

      return assets;
    } catch (e) {
      // TODO: add includedFiles even if it failed so we can try a rebuild if those files change
      throw e;
    }
  }

  async resolvePath(dep: Dependency) {
    try {
      let assetRequest = await this.resolverRunner.resolve(dep);

      this.connectFile(nodeFromDepPathRequest(dep), assetRequest.filePath);
      return assetRequest;
    } catch (err) {
      if (err.code === 'MODULE_NOT_FOUND' && dep.isOptional) {
        return null;
      }

      throw err;
    }
  }

  async loadConfig(configRequest: ConfigRequest, parentNodeId: NodeId) {
    let configRequestNode = nodeFromConfigRequest(configRequest);
    if (!this.hasNode(configRequestNode.id)) {
      this.addNode(configRequestNode);
    }
    this.addEdge(parentNodeId, configRequestNode.id);

    let config = nullthrows(await this.getSubTaskResult(configRequestNode));
    invariant(config.devDeps != null);

    let depVersionRequestNodes = [];
    for (let [moduleSpecifier, version] of config.devDeps) {
      let depVersionRequest = {
        moduleSpecifier,
        resolveFrom: config.resolvedPath, // TODO: resolveFrom should be nearest package boundary
        result: version
      };
      let depVersionRequestNode = nodeFromDepVersionRequest(depVersionRequest);
      if (!this.hasNode(depVersionRequestNode.id) || version) {
        this.addNode(depVersionRequestNode);
      }
      this.addEdge(configRequestNode.id, depVersionRequestNode.id);
      depVersionRequestNodes.push(
        nullthrows(this.getNode(depVersionRequestNode.id))
      );

      if (version == null) {
        let result = await this.getSubTaskResult(depVersionRequestNode);
        addDevDependency(config, depVersionRequest.moduleSpecifier, result);
      }
    }
    this.replaceNodesConnectedTo(
      configRequestNode,
      depVersionRequestNodes,
      node => node.type === 'dep_version_request'
    );

    return config;
  }

  async runConfigRequest(configRequestNode: ConfigRequestNode) {
    let configRequest = configRequestNode.value;
    let config = await this.configLoader.load(configRequest);
    configRequest.result = config;

    let invalidationNodes = [];

    if (config.resolvedPath != null) {
      invalidationNodes.push(nodeFromFilePath(config.resolvedPath));
    }

    for (let filePath of config.includedFiles) {
      invalidationNodes.push(nodeFromFilePath(filePath));
    }

    if (config.watchGlob != null) {
      invalidationNodes.push(nodeFromGlob(config.watchGlob));
    }

    this.replaceNodesConnectedTo(
      configRequestNode,
      invalidationNodes,
      node => node.type === 'file' || node.type === 'glob'
    );

    if (config.shouldInvalidateOnStartup) {
      this.unpredicatableNodeIds.add(configRequestNode.id);
    } else {
      this.unpredicatableNodeIds.delete(configRequestNode.id);
    }

    return config;
  }

  async runDepVersionRequest(requestNode: DepVersionRequestNode) {
    let {value: request} = requestNode;
<<<<<<< HEAD
    let {moduleSpecifier, resolveFrom, result} = request;

    let version = result;

    if (version == null) {
      let [, resolvedPkg] = await localResolve(
        `${moduleSpecifier}/package.json`,
        resolveFrom
      );
      // TODO: Figure out how to handle when local plugin packages change, since version won't be enough
      version = nullthrows(resolvedPkg).version;
      request.result = version;
    }
=======
    let {moduleSpecifier, resolveFrom} = request;
    let {pkg} = await this.options.packageManager.resolve(
      `${moduleSpecifier}/package.json`,
      `${resolveFrom}/index`
    );

    // TODO: Figure out how to handle when local plugin packages change, since version won't be enough
    let version = nullthrows(pkg).version;
    request.result = version;
>>>>>>> b8d1a07f

    return version;
  }

  //$FlowFixMe
  async getSubTaskResult(node: SubRequestNode): any {
    let result;
    if (this.inProgress.has(node.id)) {
      result = await this.inProgress.get(node.id);
    } else {
      result = this.getResultFromGraph(node);
    }

    return result;
  }

  getResultFromGraph(subRequestNode: SubRequestNode) {
    let node = nullthrows(this.getNode(subRequestNode.id));
    invariant(
      node.type === 'config_request' || node.type === 'dep_version_request'
    );
    return node.value.result;
  }

  connectFile(requestNode: RequestNode, filePath: FilePath) {
    let fileNode = nodeFromFilePath(filePath);
    if (!this.hasNode(fileNode.id)) {
      this.addNode(fileNode);
    }

    if (!this.hasEdge(requestNode.id, fileNode.id)) {
      this.addEdge(requestNode.id, fileNode.id);
    }
  }

  connectGlob(requestNode: RequestNode, glob: Glob) {
    let globNode = nodeFromGlob(glob);
    if (!this.hasNode(globNode.id)) {
      this.addNode(globNode);
    }

    if (!this.hasEdge(requestNode.id, globNode.id)) {
      this.addEdge(requestNode.id, globNode.id);
    }
  }

  invalidateNode(node: RequestNode) {
    switch (node.type) {
      case 'asset_request':
      case 'dep_path_request':
        this.invalidNodeIds.add(node.id);
        break;
      case 'config_request':
      case 'dep_version_request': {
        this.invalidNodeIds.add(node.id);
        let mainRequestNode = nullthrows(this.getMainRequestNode(node));
        this.invalidNodeIds.add(mainRequestNode.id);
        break;
      }
      default:
        throw new Error(
          `Cannot invalidate node with unrecognized type ${node.type}`
        );
    }
  }

  invalidateUnpredictableNodes() {
    for (let nodeId of this.unpredicatableNodeIds) {
      let node = nullthrows(this.getNode(nodeId));
      invariant(node.type !== 'file' && node.type !== 'glob');
      this.invalidateNode(node);
    }
  }

  getMainRequestNode(node: SubRequestNode) {
    let [parentNode] = this.getNodesConnectedTo(node);
    if (parentNode.type === 'config_request') {
      [parentNode] = this.getNodesConnectedTo(parentNode);
    }
    invariant(parentNode.type !== 'file' && parentNode.type !== 'glob');
    return parentNode;
  }

  // TODO: add edge types to make invalidation more flexible and less precarious
  respondToFSEvents(events: Array<Event>): boolean {
    let isInvalid = false;
    for (let {path, type} of events) {
      if (path === this.options.lockFile) {
        for (let id of this.depVersionRequestNodeIds) {
          let depVersionRequestNode = this.getNode(id);
          invariant(
            depVersionRequestNode &&
              depVersionRequestNode.type === 'dep_version_request'
          );

          this.invalidateNode(depVersionRequestNode);
          isInvalid = true;
        }
      }

      let node = this.getNode(path);

      let connectedNodes =
        node && node.type === 'file' ? this.getNodesConnectedTo(node) : [];

      // TODO: invalidate dep path requests that have failed and this creation may fulfill the request
      if (node && (type === 'create' || type === 'update')) {
        // sometimes mac reports update events as create events
        if (node.type === 'file') {
          for (let connectedNode of connectedNodes) {
            if (
              connectedNode.type === 'asset_request' ||
              connectedNode.type === 'config_request'
            ) {
              this.invalidateNode(connectedNode);
              isInvalid = true;
            }
          }
        }
      } else if (type === 'create') {
        for (let id of this.globNodeIds) {
          let globNode = this.getNode(id);
          invariant(globNode && globNode.type === 'glob');

          if (isMatch(path, globNode.value)) {
            let connectedNodes = this.getNodesConnectedTo(globNode);
            for (let connectedNode of connectedNodes) {
              invariant(
                connectedNode.type !== 'file' && connectedNode.type !== 'glob'
              );
              this.invalidateNode(connectedNode);
              isInvalid = true;
            }
          }
        }
      } else if (node && type === 'delete') {
        for (let connectedNode of connectedNodes) {
          if (
            connectedNode.type === 'dep_path_request' ||
            connectedNode.type === 'config_request'
          ) {
            this.invalidateNode(connectedNode);
            isInvalid = true;
          }
        }
      }
    }

    return isInvalid;
  }
}<|MERGE_RESOLUTION|>--- conflicted
+++ resolved
@@ -1,6 +1,7 @@
 // @flow strict-local
 
 import type {FilePath, Glob} from '@parcel/types';
+import type {Event} from '@parcel/watcher';
 import type {Config, ParcelOptions} from './types';
 
 import invariant from 'assert';
@@ -8,13 +9,7 @@
 import {isMatch} from 'micromatch';
 import nullthrows from 'nullthrows';
 
-<<<<<<< HEAD
-import {localResolve} from '@parcel/local-require';
 import {PromiseQueue, md5FromObject} from '@parcel/utils';
-=======
-import {PromiseQueue, md5FromString, md5FromObject} from '@parcel/utils';
->>>>>>> b8d1a07f
-import type {Event} from '@parcel/watcher';
 import WorkerFarm from '@parcel/workers';
 
 import {addDevDependency} from './InternalConfig';
@@ -410,31 +405,20 @@
 
   async runDepVersionRequest(requestNode: DepVersionRequestNode) {
     let {value: request} = requestNode;
-<<<<<<< HEAD
     let {moduleSpecifier, resolveFrom, result} = request;
 
     let version = result;
 
     if (version == null) {
-      let [, resolvedPkg] = await localResolve(
+      let {pkg} = await this.options.packageManager.resolve(
         `${moduleSpecifier}/package.json`,
-        resolveFrom
+        `${resolveFrom}/index`
       );
+
       // TODO: Figure out how to handle when local plugin packages change, since version won't be enough
-      version = nullthrows(resolvedPkg).version;
+      version = nullthrows(pkg).version;
       request.result = version;
     }
-=======
-    let {moduleSpecifier, resolveFrom} = request;
-    let {pkg} = await this.options.packageManager.resolve(
-      `${moduleSpecifier}/package.json`,
-      `${resolveFrom}/index`
-    );
-
-    // TODO: Figure out how to handle when local plugin packages change, since version won't be enough
-    let version = nullthrows(pkg).version;
-    request.result = version;
->>>>>>> b8d1a07f
 
     return version;
   }
