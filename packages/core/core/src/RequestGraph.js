--- conflicted
+++ resolved
@@ -194,7 +194,6 @@
   }
 
   addNode(node: RequestGraphNode) {
-<<<<<<< HEAD
     if (!this.hasNode(node.id)) {
       this.processNode(node);
 
@@ -205,15 +204,6 @@
       }
     }
 
-=======
-    this.invalidNodeIds.add(node.id);
-    if (node.type === 'glob') {
-      this.globNodeIds.add(node.id);
-    } else if (node.type === 'dep_version_request') {
-      this.depVersionRequestNodeIds.add(node.id);
-    }
-    this.processNode(node);
->>>>>>> 641ebc00
     return super.addNode(node);
   }
 
@@ -225,11 +215,6 @@
     } else if (node.type === 'config_request') {
       this.unpredicatableNodeIds.delete(node.id);
     }
-<<<<<<< HEAD
-
-=======
-    this.invalidNodeIds.delete(node.id);
->>>>>>> 641ebc00
     return super.removeNode(node);
   }
 
